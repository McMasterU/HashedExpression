module EvalSpec where

import Control.Monad
import Data.Array.Unboxed as U
import qualified Data.ByteString.Char8 as C
import Data.Complex
import qualified Data.IntMap as I
import qualified Data.List as List
import qualified Data.Map as Map
import qualified Data.Map.Strict as M
import Data.Maybe
import HashedConvZip
import HashedDerivative
import HashedDot
import HashedExpression
import HashedInstances
import HashedInterp
import HashedSimplify
import qualified Polynomials as P
import Test.Hspec
import Test.QuickCheck hiding (scale)

--import System.IO.Unsafe
--import HashedExamples
import Debug.Trace
import Test.Hspec

[x, y, z, u, v, w] = map var ["x", "y", "z", "u", "v", "w"]

[x1, y1, z1, u1, v1, w1] = map (var1d 4) ["X1", "Y1", "Z1", "U1", "V1", "W1"]

[x2, y2, z2, u2, v2, w2] =
    map (var2d (4, 4)) ["X2", "Y2", "Z2", "U2", "V2", "W2"]

[x3, y3, z3, u3, v3, w3] =
    map (var3d (4, 4, 4)) ["X3", "Y3", "Z3", "U3", "V3", "W3"]

zero1 = simplify $ x1 - x1

zero2 = simplify $ x2 - x2

zero3 = simplify $ x3 - x3

{- Here are a few subspaces for testing.   FIXME if you can't turn it into an expression, is probably isn't valid.
-}
subA = SSNyquist [(3, (4, 5))]

subB = SSNyquist [(6, (7, 8))]

subM = SSNyquist [(3, (4, 5)), (6, (7, 8))]

subN = SSNyquist [(3, (4, 5)), (6, (7, 8)), (9, (10, 11))]

subX = (SSCrop [(1, 3), (0, 3)] [4, 4])

subY = (SSCrop [(2, 3), (2, 3)] [4, 4]) --trying to make a degenerate crop; this still makes a Dim2 (2,2); which means it's (probably?) not possible to make a degenerate crop

{- and a few types of subspaces which are not properly defined, so we can't use them
-}
subC = SSUnion [subA, subB]

subD = SSInter [subA, subB]

subE = SSComplement subA

subF = SSCoord [Just 3, Nothing]

{-


\section{Eval Tests}

--gScalarsRnd :: Int -> Generator [(String,Double)]
--gScalarsRnd s = genMap (zip scalarV) $ gComposeAll genListAll (genDblRngRnd (-1000.0, 1000) s)

--gSubs sd = genMap (\s -> (s,[],[],[],[])) (gScalarsRnd sd)

-- pair up the substitution maps with the expressions and map the evaluation over the expressions
--gExprAllScalSub = genZip gExprAllVar (gSubs 654843)
--gExprRndScalSub = genZip gExprAllVar (gSubs 2168743)
\end{comment}

Some sample values
-}
vx1 = [0 .. 16 ^ 1 - 1] :: [Double]

vx2 = [0 .. 16 ^ 2 - 1] :: [Double]

vx3 = [0 .. 16 ^ 3 - 1] :: [Double]

vy1 = (replicate (16 ^ 1) 1) :: [Double]

vy2 = (replicate (16 ^ 2) 1) :: [Double]

vy3 = (replicate (16 ^ 3) 1) :: [Double]

subs1 =
    subs
        ( [("x", 1), ("y", 2), ("z", 3), ("u", 7), ("v", 11)]
        , [ ("X1", U.listArray (0, 15) [10000 + i | i <- [0 .. 15]])
          , ("Y1", U.listArray (0, 15) [20000 + i | i <- [0 .. 15]])
          , ("U1", U.listArray (0, 15) [30000 + i | i <- [0 .. 15]])
          , ("V1", U.listArray (0, 15) [40000 + i | i <- [0 .. 15]])
          ]
        , []
        , []
        , [])

subs2 =
    subs
        ( [("x", 1), ("y", 2), ("z", 3), ("u", 7), ("v", 11)]
        , []
        , [ ( "X2"
            , U.listArray
                  ((0, 0), (15, 15))
                  [10000 + i + 1000 * j | i <- [0 .. 15], j <- [0 .. 15]])
          , ( "Y2"
            , U.listArray
                  ((0, 0), (15, 15))
                  [20000 + i + 1000 * j | i <- [0 .. 15], j <- [0 .. 15]])
          , ( "U2"
            , U.listArray
                  ((0, 0), (15, 15))
                  [30000 + i + 1000 * j | i <- [0 .. 15], j <- [0 .. 15]])
          , ( "V2"
            , U.listArray
                  ((0, 0), (15, 15))
                  [40000 + i + 1000 * j | i <- [0 .. 15], j <- [0 .. 15]])
          ]
        , []
        , [])

{-


-}
replist 0 _l = []
replist i l = l ++ (replist (i - 1) l)

vm0_0 = ([("x", 1), ("y", 2), ("z", 3)], [], [], [], [])

vm0_7 = ([("x", 5), ("y", 4)], [], [], [], [])

evalTest0_0 n m o =
    evalScalar x (subs ([("x", n), ("y", m), ("z", o)], [], [], [], [])) == n

evalTest0_1 n m o =
    evalScalar (-x) (subs ([("x", n), ("y", m), ("z", o)], [], [], [], [])) ==
    negate n

evalTest0_2 n m o =
    evalScalar (x + y) (subs ([("x", n), ("y", m), ("z", o)], [], [], [], [])) ==
    n + m

evalTest0_3 n m o =
    evalScalar
        (x + x + x)
        (subs ([("x", n), ("y", m), ("z", o)], [], [], [], [])) ==
    3 * n

evalTest0_4 n m o =
    evalScalar (2 * x) (subs ([("x", n), ("y", m), ("z", o)], [], [], [], [])) ==
    n + n

evalTest0_5 n m o =
    evalScalar (2 * y) (subs ([("x", n), ("y", m), ("z", o)], [], [], [], [])) ==
    m + m

evalTest0_1b n m o
    | n /= 0 =
        evalScalar (-x) (subs ([("x", n), ("y", m), ("z", o)], [], [], [], [])) /=
        n -- should fail
    | otherwise =
        evalScalar (-x) (subs ([("x", n), ("y", m), ("z", o)], [], [], [], [])) ==
        n

evalTest0_7 a b =
    evalScalar (xRe (x +: y)) (subs ([("x", a), ("y", b)], [], [], [], [])) == a

evalTest0_8 a b =
    evalScalar (xIm (x +: y)) (subs ([("x", a), ("y", b)], [], [], [], [])) == b

evalTest1_0 n a1 a2 a3 a4 a5 a6 =
    let size = 2 + (n `mod` 10)
        x1 = var1d size "X1"
     in evalOneD
            (simplify $ x1)
            (subs
                 ( []
                 , [ ( "X1"
                     , U.listArray
                           (0, size - 1)
                           (a1 : a2 : a3 : a4 : a5 : (replicate size a6)))
                   ]
                 , []
                 , []
                 , [])) ==
        U.listArray (0, size - 1) (a1 : a2 : a3 : a4 : a5 : (replicate size a6))

evalTest1_1 n a1 a2 a3 a4 a5 a6 =
    let size = 2 + (n `mod` 10)
        x1 = var1d size "X1"
     in evalOneD
            (simplify $ -x1)
            (subs
                 ( []
                 , [ ( "X1"
                     , U.listArray
                           (0, size - 1)
                           (a1 : a2 : a3 : a4 : a5 : (replicate size a6)))
                   ]
                 , []
                 , []
                 , [])) ==
        U.listArray
            (0, size - 1)
            (map (* (-1)) (a1 : a2 : a3 : a4 : a5 : (replicate size a6)))

evalTest1_2 n a1 a2 a3 a4 a5 a6 =
    let size = 2 + (n `mod` 10)
        x1 = var1d size "X1"
     in evalOneD
            (simplify $ x1 + x1)
            (subs
                 ( []
                 , [ ( "X1"
                     , U.listArray
                           (0, size - 1)
                           (a1 : a2 : a3 : a4 : a5 : (replicate size a6)))
                   ]
                 , []
                 , []
                 , [])) ==
        U.listArray
            (0, size - 1)
            (map (* 2) (a1 : a2 : a3 : a4 : a5 : (replicate size a6)))

evalTest1_3 n a1 a2 a3 a4 a5 a6 =
    let size = 2 + (n `mod` 10)
        x1 = var1d size "X1"
     in evalOneD
            (simplify $ x1 + x1 + x1)
            (subs
                 ( []
                 , [ ( "X1"
                     , U.listArray
                           (0, size - 1)
                           (a1 : a2 : a3 : a4 : a5 : (replicate size a6)))
                   ]
                 , []
                 , []
                 , [])) ==
        U.listArray
            (0, size - 1)
            (map (* 3) (a1 : a2 : a3 : a4 : a5 : (replicate size a6)))

evalTest1_4 n a1 a2 a3 a4 a5 a6 =
    let size = 2 + (n `mod` 10)
        x1 = var1d size "X1"
     in evalOneD
            (simplify $ 2.0 `scale` x1)
            (subs
                 ( []
                 , [ ( "X1"
                     , U.listArray
                           (0, size - 1)
                           (a1 : a2 : a3 : a4 : a5 : (replicate size a6)))
                   ]
                 , []
                 , []
                 , [])) ==
        U.listArray
            (0, size - 1)
            (map (* 2) (a1 : a2 : a3 : a4 : a5 : (replicate size a6)))

evalTest1_5 ::
       Int
    -> Int
    -> Int
    -> Double
    -> Double
    -> Double
    -> Double
    -> Double
    -> Double
    -> Bool
evalTest1_5 i n h a1 a2 a3 a4 a5 a6 =
    let m = h `mod` 10 + 2
        o = i `mod` 10 + 2
        size = 2 * (abs m) + 2 * (abs o) + (abs n) `mod` 10 + 2
        x1 = var1d size "X1"
        list = a1 : a2 : a3 : a4 : a5 : (replicate (size - 5) a6)
        left =
            evalOneD
                (([(abs m, (abs m + abs o))], [size]) `crop` x1)
                (subs ([], [("X1", U.listArray (0, size - 1) list)], [], [], []))
        right =
            U.listArray (0, abs o) (take (1 + abs o) $ drop (abs m) list) :: U.UArray Int Double
     in if left == right
            then True
            else error $ "1_5 " ++ show (left, right)

evalTest1_6 h j i a1 a2 a3 a4 a5 a6 =
    let m = abs $ h `mod` 10
        o = abs $ i `mod` 10
        j' = abs $ j `mod` 10
        n =
            if m + o + j' == 0
                then j' + 2
                else j'
        size = m + o + n
        list = take o $ a1 : a2 : a3 : a4 : a5 : [a6,a6 + 1 ..]
        x1 = var1d size "X1"
        left =
            evalOneD
                (([(m, m + o - 1)], [size]) `uncrop` x1)
                (subs ([], [("X1", U.listArray (0, o - 1) list)], [], [], []))
        right =
            U.listArray
                (0, size - 1)
                ((replicate m 0) ++ list ++ (replicate n 0)) :: U.UArray Int Double
     in if left == right
            then True
            else error $ "1_6 " ++ show (left, right)

--fails quickCheck
evalTest1_7 n a1 a2 a3 a4 a5 a6 =
    let size = 2 + (n `mod` 10)
        x1 = var1d size "X1"
     in evalOneD
            (xRe (x1 +: x1))
            (subs
                 ( []
                 , [ ( "X1"
                     , U.listArray
                           (0, size - 1)
                           (a1 : a2 : a3 : a4 : a5 : (replicate size a6)))
                   ]
                 , []
                 , []
                 , [])) ==
        U.listArray (0, size - 1) (a1 : a2 : a3 : a4 : a5 : (replicate size a6))

evalTest1_8 n a1 a2 a3 a4 a5 a6 =
    let size = 2 + (n `mod` 10)
        x1 = var1d size "X1"
     in evalOneD
            (xIm (x1 +: x1))
            (subs
                 ( []
                 , [ ( "X1"
                     , U.listArray
                           (0, size - 1)
                           (a1 : a2 : a3 : a4 : a5 : (replicate size a6)))
                   ]
                 , []
                 , []
                 , [])) ==
        U.listArray (0, size - 1) (a1 : a2 : a3 : a4 : a5 : (replicate size a6))

evalTest2_0 n a1 a2 a3 a4 a5 a6 =
    let size = 2 + (n `mod` 10)
        x2 = var2d (size, size) "X2"
     in evalTwoD
            (simplify $ x2)
            ((subs
                  ( []
                  , []
                  , [ ( "X2"
                      , U.listArray
                            ((0, 0), (size - 1, size - 1))
                            (a1 :
                             a2 : a3 : a4 : a5 : ((replicate (size ^ 2 - 6) a6))))
                    ]
                  , []
                  , []))) ==
        U.listArray
            ((0, 0), (size - 1, size - 1))
            (a1 : a2 : a3 : a4 : a5 : (replicate (size ^ 2 - 6) a6))

evalTest2_1 n a1 a2 a3 a4 a5 a6 =
    let size = 2 + (n `mod` 10)
        x2 = var2d (size, size) "X2"
     in evalTwoD
            (simplify $ -x2)
            (subs
                 ( []
                 , []
                 , [ ( "X2"
                     , U.listArray
                           ((0, 0), (size - 1, size - 1))
                           (a1 :
                            a2 : a3 : a4 : a5 : ((replicate (size ^ 2 - 6) a6))))
                   ]
                 , []
                 , [])) ==
        U.listArray
            ((0, 0), (size - 1, size - 1))
            (map negate (a1 : a2 : a3 : a4 : a5 : (replicate (size ^ 2 - 6) a6)))

evalTest2_2 n a1 a2 a3 a4 a5 a6 =
    let size = 2 + (n `mod` 10)
        x2 = var2d (size, size) "X2"
     in evalTwoD
            (simplify $ (x2 + x2))
            (subs
                 ( []
                 , []
                 , [ ( "X2"
                     , U.listArray
                           ((0, 0), (size - 1, size - 1))
                           (a1 :
                            a2 : a3 : a4 : a5 : ((replicate (size ^ 2 - 6) a6))))
                   ]
                 , []
                 , [])) ==
        U.listArray
            ((0, 0), (size - 1, size - 1))
            (map (* 2) (a1 : a2 : a3 : a4 : a5 : (replicate (size ^ 2 - 6) a6)))

evalTest2_3 n a1 a2 a3 a4 a5 a6 =
    let size = 2 + (n `mod` 10)
        x2 = var2d (size, size) "X2"
     in evalTwoD
            (simplify $ x2 + x2 + x2)
            (subs
                 ( []
                 , []
                 , [ ( "X2"
                     , U.listArray
                           ((0, 0), (size - 1, size - 1))
                           (a1 :
                            a2 : a3 : a4 : a5 : ((replicate (size ^ 2 - 6) a6))))
                   ]
                 , []
                 , [])) ==
        U.listArray
            ((0, 0), (size - 1, size - 1))
            (map (* 3) (a1 : a2 : a3 : a4 : a5 : (replicate (size ^ 2 - 6) a6)))

evalTest2_4 n a1 a2 a3 a4 a5 a6 =
    let size = 2 + (n `mod` 10)
        x2 = var2d (size, size) "X2"
     in evalTwoD
            (simplify $ (2.0 `scale` x2))
            (subs
                 ( []
                 , []
                 , [ ( "X2"
                     , U.listArray
                           ((0, 0), (size - 1, size - 1))
                           (a1 :
                            a2 : a3 : a4 : a5 : ((replicate (size ^ 2 - 6) a6))))
                   ]
                 , []
                 , [])) ==
        U.listArray
            ((0, 0), (size - 1, size - 1))
            (map (* 2) (a1 : a2 : a3 : a4 : a5 : (replicate (size ^ 2 - 6) a6)))

--evalTest2_5 m n o p q =
--  let
--    h = (abs m) `mod` 10 + 1
--    i = (abs n) `mod` 10 + ((abs m) `mod` 10) + 1
--    j = (abs o) `mod` 10 + 1
--    k = (abs o) `mod` 10 + ((abs p) `mod` 10) + 1
--    size = i + k + q `mod` 10 + 1
--    x2 = var2d (size,size) "X2"
--    right = U.array ((0,j-h),(0,k-i)) ([((x,y),fromIntegral $ 100 * x + y) | x <- [0..], y <- [0..5]]) :: U.UArray (Int, Int) Double
--    left = evalTwoD (([(h,j),(i,k)],[size,size]) `crop` x2) (subs ([], [], [("X2",U.array ((0,size-1),(0,size-1)) ([((i,j),fromIntegral $ 100 * i + j) | i <- [0..1], j <- [0..5]]))],[],[]))
--  in
--    if left == right then True
--      else error $ "2_5 " ++ show (left,right)
--evalTest2_6 m n o p q a1 a2 a3 a4 a5 a6 =
--  let
--    h = (abs m) `mod` 10 + 1
--    i = (abs n) `mod` 10 + ((abs m) `mod` 10) + 1
--    j = (abs o) `mod` 10 + 1
--    k = (abs o) `mod` 10 + ((abs p) `mod` 10) + 1
--    size = i + k + q `mod` 10 + 1
--    x2 = var2d (size,size) "X2"
--    left = evalTwoD (([(h,i),(j,k)],[size,size]) `uncrop` x2) (subs ([], [], [("X2",U.listArray ((0,0),(size-1,size-1)) (a1:a2:a3:a4:a5:(replicate (size^2-6) a6)))],[],[]))
--    right = U.array ((0,j-h),(0,k-i)) ((replicate size 0.0) ++ (replist 14 ([0.0] ++ replicate 14 1.0 ++ [0.0])) ++ (replicate 16 0.0)) :: U.UArray (Int,Int) Double
--  in
--    left == right
evalTest2_7 n a1 a2 a3 a4 a5 a6 =
    let size = 2 + (n `mod` 10)
        x2 = var2d (size, size) "X2"
     in evalTwoD
            (xRe (x2 +: x2))
            (subs
                 ( []
                 , []
                 , [ ( "X2"
                     , U.listArray
                           ((0, 0), (size - 1, size - 1))
                           (a1 : a2 : a3 : a4 : a5 : replicate (size ^ 2 - 6) a6))
                   ]
                 , []
                 , [])) ==
        U.listArray
            ((0, 0), (size - 1, size - 1))
            (a1 : a2 : a3 : a4 : a5 : replicate (size ^ 2 - 6) a6)

evalTest2_8 n a1 a2 a3 a4 a5 a6 =
    let size = 2 + (n `mod` 10)
        x2 = var2d (size, size) "X2"
     in evalTwoD
            (xIm (x2 +: x2))
            (subs
                 ( []
                 , []
                 , [ ( "X2"
                     , U.listArray
                           ((0, 0), (size - 1, size - 1))
                           (a1 :
                            a2 : a3 : a4 : a5 : ((replicate (size ^ 2 - 6) a6))))
                   ]
                 , []
                 , [])) ==
        U.listArray
            ((0, 0), (size - 1, size - 1))
            (a1 : a2 : a3 : a4 : a5 : replicate (size ^ 2 - 6) a6)

{-

--\begin{code}

x2 = var2d 16 "X2"

evalTest2_0 = evalTwoD (subs ([], [], [("X2",U.listArray ((0,0),(15,15)) vx2)],[],[])) == U.listArray ((0,0),(15,15)) vx2
evalTest2_1 = evalTwoD (-x2) (subs ([], [], [("X2",U.listArray ((0,0),(15,15)) vx2)],[],[])) == U.listArray ((0,0),(15,15)) (map negate vx2)
evalTest2_2 = evalTwoD (x2+x2) (subs ([], [], [("X2",U.listArray ((0,0),(15,15)) vx2)],[],[])) == U.listArray ((0,0),(15,15)) (map (*2) vx2)
evalTest2_3 = evalTwoD (simplify $ x2+x2+x2) (subs ([], [], [("X2",U.listArray ((0,0),(15,15)) vx2)],[],[])) == U.listArray ((0,0),(15,15)) (map (*3) vx2)
evalTest2_4 = evalTwoD (2.0 `scale` x2) (subs ([], [], [("X2",U.listArray ((0,0),(15,15)) vx2)],[],[])) == U.listArray ((0,0),(15,15)) (map (*2) vx2)
evalTest2_5 = evalTwoD (([(1,14),(1,14)],[16,16]) `crop` x2) (subs ([], [], [("Y2",U.listArray ((0,0),(15,15)) vx2)],[],[]))  == U.listArray ((0,0),(13,13)) (replicate (15^2) 1.0)
--evalTest2_6 = evalTwoD (([(1,14),(1,14)],[16,16]) `uncrop` x2) (subs ([], [], [("Y2",U.listArray ((0,0),(15,15)) vx2)],[],[]))
--t = U.listArray ((0,0),(15,15)) ((replicate 16 0.0) ++ (replist 14 ([0.0] ++ replicate 14 1.0 ++ [0.0])) ++ (replicate 16 0.0)) :: U.UArray (Int,Int) Double
evalTest2_7 = evalTwoD (xRe (x2 +: x2)) (subs ([], [], [("X2",U.listArray ((0,0),(15,15)) vx2)],[],[])) == U.listArray ((0,0),(15,15)) vx2
evalTest2_8 = evalTwoD (xIm (x2 +: x2)) (subs ([], [], [("X2",U.listArray ((0,0),(15,15)) vx2)],[],[])) == U.listArray ((0,0),(15,15)) vx2

--\end{code}
--\begin{code}

evalTest3_0 = evalThreeD (subs ([],[],[], [("X3", U.listArray ((0,0,0),(15,15,15)) vx3)],[])) == U.listArray ((0,0,0),(15,15,15))  vx3
evalTest3_1 = evalThreeD (-x3) (subs ([],[],[], [("X3", U.listArray ((0,0,0),(15,15,15)) vx3)],[])) == U.listArray ((0,0,0),(15,15,15))  (map negate vx3)
evalTest3_2 = evalThreeD (x3+x3) (subs ([],[],[], [("X3", U.listArray ((0,0,0),(15,15,15)) vx3)],[])) == U.listArray ((0,0,0),(15,15,15))  (map (*2) vx3)
evalTest3_3 = evalThreeD (x3+x3+x3) (subs ([],[],[], [("X3", U.listArray ((0,0,0),(15,15,15)) vx3)],[])) == U.listArray ((0,0,0),(15,15,15))  (map (*3) vx3)
evalTest3_4 = evalThreeD (2.0 `scale` x3) (subs ([],[],[], [("X3", U.listArray ((0,0,0),(15,15,15)) vx3)],[])) == U.listArray ((0,0,0),(15,15,15))  (map (*2) vx3)
evalTest3_5 = evalThreeD (([(1,15),(1,15),(1,15)],[16,16,16]) `crop` y3) (subs ([],[],[], [("Y3", U.listArray ((0,0,0),(15,15,15)) vy3)],[])) ==
        U.listArray ((0,0,0),(14,14,14))  (replicate (15^3) 1)
evalTest3_6 = evalThreeD (([(1,15),(0,15),(0,15)],[16,16,16]) `uncrop` y3) (subs ([],[],[], [("Y3", U.listArray ((0,0,0),(15,15,15)) vy3)],[])) == U.listArray ((0,0,0),(15,15,15)) ((replicate (16^2) 0)++(replicate (15*16^2) 1))
evalTest3_7 = evalThreeD (xRe (x3 +: x3)) (subs ([],[],[], [("X3", U.listArray ((0,0,0),(15,15,15)) vx3)],[])) == U.listArray ((0,0,0),(15,15,15))  vx3
evalTest3_8 = evalThreeD (xIm (x3 +: x3)) (subs ([],[],[], [("X3", U.listArray ((0,0,0),(15,15,15)) vx3)],[])) == U.listArray ((0,0,0),(15,15,15))  vx3

--\end{code}

-}
evalTest4_1 str = "0.0" == (show $ simplify $ 0 * (var $ "x" ++ str)) -- FIXME broken as of 12May2015

evalTest3_0 n a1 a2 a3 a4 a5 a6 =
    let x3 = var3d (size, size, size) "X3"
        size = 2 + (n `mod` 10)
     in evalThreeD
            (simplify $ x3)
            (subs
                 ( []
                 , []
                 , []
                 , [ ( "X3"
                     , U.listArray
                           ((0, 0, 0), (size - 1, size - 1, size - 1))
                           (a1 :
                            a2 : a3 : a4 : a5 : (replicate (size ^ 3 - 6) a6)))
                   ]
                 , [])) ==
        U.listArray
            ((0, 0, 0), (size - 1, size - 1, size - 1))
            (a1 : a2 : a3 : a4 : a5 : (replicate (size ^ 3 - 6) a6))

evalTest3_1 n a1 a2 a3 a4 a5 a6 =
    let x3 = var3d (size, size, size) "X3"
        size = 2 + (n `mod` 10)
     in evalThreeD
            (simplify $ -x3)
            (subs
                 ( []
                 , []
                 , []
                 , [ ( "X3"
                     , U.listArray
                           ((0, 0, 0), (size - 1, size - 1, size - 1))
                           (a1 :
                            a2 : a3 : a4 : a5 : (replicate (size ^ 3 - 6) a6)))
                   ]
                 , [])) ==
        U.listArray
            ((0, 0, 0), (size - 1, size - 1, size - 1))
            (map negate (a1 : a2 : a3 : a4 : a5 : (replicate (size ^ 3 - 6) a6)))

evalTest3_2 n a1 a2 a3 a4 a5 a6 =
    let x3 = var3d (size, size, size) "X3"
        size = 2 + (n `mod` 10)
     in evalThreeD
            (simplify $ (x3 + x3))
            (subs
                 ( []
                 , []
                 , []
                 , [ ( "X3"
                     , U.listArray
                           ((0, 0, 0), (size - 1, size - 1, size - 1))
                           (a1 :
                            a2 : a3 : a4 : a5 : (replicate (size ^ 3 - 6) a6)))
                   ]
                 , [])) ==
        U.listArray
            ((0, 0, 0), (size - 1, size - 1, size - 1))
            (map (* 2) (a1 : a2 : a3 : a4 : a5 : (replicate (size ^ 3 - 6) a6)))

evalTest3_3 n a1 a2 a3 a4 a5 a6 =
    let x3 = var3d (size, size, size) "X3"
        size = 2 + (n `mod` 10)
     in evalThreeD
            (simplify $ (x3 + x3 + x3))
            (subs
                 ( []
                 , []
                 , []
                 , [ ( "X3"
                     , U.listArray
                           ((0, 0, 0), (size - 1, size - 1, size - 1))
                           (a1 :
                            a2 : a3 : a4 : a5 : (replicate (size ^ 3 - 6) a6)))
                   ]
                 , [])) ==
        U.listArray
            ((0, 0, 0), (size - 1, size - 1, size - 1))
            (map (* 3) (a1 : a2 : a3 : a4 : a5 : (replicate (size ^ 3 - 6) a6)))

evalTest3_4 n a1 a2 a3 a4 a5 a6 =
    let x3 = var3d (size, size, size) "X3"
        size = 2 + (n `mod` 10)
     in evalThreeD
            (simplify $ 2.0 `scale` x3)
            (subs
                 ( []
                 , []
                 , []
                 , [ ( "X3"
                     , U.listArray
                           ((0, 0, 0), (size - 1, size - 1, size - 1))
                           (a1 :
                            a2 : a3 : a4 : a5 : (replicate (size ^ 3 - 6) a6)))
                   ]
                 , [])) ==
        U.listArray
            ((0, 0, 0), (size - 1, size - 1, size - 1))
            (map (* 2) (a1 : a2 : a3 : a4 : a5 : (replicate (size ^ 3 - 6) a6)))

evalTest3_5 n a1 a2 a3 a4 a5 a6 =
    let x3 = var3d (size, size, size) "X3"
        size = 2 + (n `mod` 10)
     in evalThreeD
            (([(1, 15), (1, 15), (1, 15)], [16, 16, 16]) `crop` x3)
            (subs
                 ( []
                 , []
                 , []
                 , [ ( "X3"
                     , U.listArray
                           ((0, 0, 0), (size - 1, size - 1, size - 1))
                           (a1 :
                            a2 : a3 : a4 : a5 : (replicate (size ^ 3 - 6) a6)))
                   ]
                 , [])) ==
        U.listArray ((0, 0, 0), (14, 14, 14)) (replicate (15 ^ 3) 1)

evalTest3_6 n a1 a2 a3 a4 a5 a6 =
    let x3 = var3d (size, size, size) "X3"
        size = 2 + (n `mod` 10)
     in evalThreeD
            (([(1, 15), (0, 15), (0, 15)], [16, 16, 16]) `uncrop` x3)
            (subs
                 ( []
                 , []
                 , []
                 , [ ( "X3"
                     , U.listArray
                           ((0, 0, 0), (size - 1, size - 1, size - 1))
                           (a1 :
                            a2 : a3 : a4 : a5 : (replicate (size ^ 3 - 6) a6)))
                   ]
                 , [])) ==
        U.listArray
            ((0, 0, 0), (size - 1, size - 1, size - 1))
            ((replicate (16 ^ 2) 0) ++ (replicate (15 * 16 ^ 2) 1))

evalTest3_7 n a1 a2 a3 a4 a5 a6 =
    let x3 = var3d (size, size, size) "X3"
        size = 2 + (n `mod` 10)
     in evalThreeD
            (xRe (x3 +: x3))
            (subs
                 ( []
                 , []
                 , []
                 , [ ( "X3"
                     , U.listArray
                           ((0, 0, 0), (size - 1, size - 1, size - 1))
                           (a1 :
                            a2 : a3 : a4 : a5 : (replicate (size ^ 3 - 6) a6)))
                   ]
                 , [])) ==
        U.listArray
            ((0, 0, 0), (size - 1, size - 1, size - 1))
            (a1 : a2 : a3 : a4 : a5 : (replicate (size ^ 3 - 6) a6))

evalTest3_8 n a1 a2 a3 a4 a5 a6 =
    let x3 = var3d (size, size, size) "X3"
        size = 2 + (n `mod` 10)
     in evalThreeD
            (xIm (x3 +: x3))
            (subs
                 ( []
                 , []
                 , []
                 , [ ( "X3"
                     , U.listArray
                           ((0, 0, 0), (size - 1, size - 1, size - 1))
                           (a1 :
                            a2 : a3 : a4 : a5 : (replicate (size ^ 3 - 6) a6)))
                   ]
                 , [])) ==
        U.listArray
            ((0, 0, 0), (size - 1, size - 1, size - 1))
            (a1 : a2 : a3 : a4 : a5 : (replicate (size ^ 3 - 6) a6))

{-
--\begin{code}



evalTestC2_0 = evalTwoDC (simplify (ft (z2 +: y2))) $ subs ([],[],[("Z2", U.listArray ((0,0),(15,15)) (replicate (16^2) 0)),  ("Y2", U.listArray ((0,0),(15,15))  (replicate (16^2) 0))],[],[])

evalTestC3_0 = evalThreeDC (ft (z3 +: y3)) $ subs ([],[],[],[("Z3", U.listArray ((0,0,0),(15,15,15)) (replicate (16^3) 0)),  ("Y3", U.listArray ((0,0,0),(15,15,15))  (replicate (16^3) 0))],[])
evalTestC3_1 = evalThreeDC (ft (z3 +: y3)) $ subs ([],[],[],[("Z3", U.listArray ((0,0,0),(15,15,15)) (replicate (16^3) 0)),  ("Y3", U.listArray ((0,0,0),(15,15,15))  ([1] ++ replicate (16^3-1) 0))],[])
evalTestC3_2 = evalThreeDC (ft (z3 +: y3)) $ subs ([],[],[],[("Z3", U.listArray ((0,0,0),(15,15,15)) (replicate (16^3) 0)),  ("Y3", U.listArray ((0,0,0),(15,15,15))  ((replicate (16^3-20) 0) ++ [1] ++ replicate 19 0 ))],[])






--\end{code}

Show functions

-}
{-

\begin{comment}
--\begin{code}
same2d a1 a2 = let
  ((_0,_0'),(dim1,dim2)) = bounds a1
  test = [[ if (a1 ! (i,j) == a2 ! (i,j)) then True else error "do not match at: (" ++ show i ++ "," ++ show j ++ ") " | j <- [0..dim1-1]] | i <- [0..dim2-1]]
  in True


replist 0 l = []
replist i l = l++l++(replist (i-1) l)


--\end{code}

\section{Diff Tests}

 functions to test
test_funcs = [{- JLMP t1,t2,t3,-} t4,t5,t6,t7]

--JLMP t1 = norm2 $ comb [(2,(0,1))] $ (ft (x1,y1)) - (u1,v1) :: Scalar
--JLMP t2 = norm2 $ (ft (x1,y1)) - (u1,v1) :: Scalar
--JLMP t3 = norm2 $ (ft (x1,y1)) :: Scalar
t4 = norm2 $ x1 - u1 :: Scalar
t5 = phi2 x2
t6 = diff (mp ["X2"]) $ t5
t7 = l2diff x2


-- derivatives of functions to tests
--JLMP test_ders = [td1,td2,td3,td4]

--JLMP td1 = diff (mp ["X","Y"]) t1
--JLMP td2 = diff (mp ["X","Y"]) t2
--JLMP td3 = diff (mp ["X","Y"]) t3
-- td4 = diff (mp ["X","Y"]) t4
\end{comment}

Tests of simplification.
Things which should be zero.  Taking derivative with respect to variables not present.
-}
{-
-}
spec :: Spec
spec =
    describe "eval test" $ do
        specify "evalTest0_0" $ property evalTest0_0
        specify "evalTest0_1" $ property evalTest0_1
        specify "evalTest0_2" $ property evalTest0_2
        specify "evalTest0_3" $ property evalTest0_3
        specify "evalTest0_4" $ property evalTest0_4
        specify "evalTest0_5" $ property evalTest0_5
        specify "evalTest0_1b" $ property evalTest0_1b
        specify "evalTest0_7" $ property evalTest0_7
        specify "evalTest0_8" $ property evalTest0_8
        specify "evalTest1_0" $ property evalTest1_0
        specify "evalTest1_1" $ property evalTest1_1
        specify "evalTest1_2" $ property evalTest1_2
        specify "evalTest1_3" $ property evalTest1_3
        specify "evalTest1_4" $ property evalTest1_4
        specify "evalTest1_5" $ property evalTest1_5
        specify "evalTest1_6" $ property evalTest1_6
        specify "evalTest1_7" $ property evalTest1_7
        specify "evalTest1_8" $ property evalTest1_8
        specify "evalTest2_0" $ property evalTest2_0
        specify "evalTest2_1" $ property evalTest2_1
        specify "evalTest2_2" $ property evalTest2_2
        specify "evalTest2_3" $ property evalTest2_3
        specify "evalTest2_4" $ property evalTest2_4
        {-specify "evalTest2_6" $
            property evalTest2_6-}
        specify "evalTest2_7" $ property evalTest2_7
        specify "evalTest2_8" $ property evalTest2_8
        specify "evalTest3_0" $ property evalTest3_0
        specify "evalTest3_1" $ property evalTest3_1
        specify "evalTest3_2" $ property evalTest3_2
        specify "evalTest3_3" $ property evalTest3_3
        specify "evalTest3_4" $ property evalTest3_4
<<<<<<< HEAD
        --specify "evalTest3_5" $ property evalTest3_5
        --specify "evalTest3_6" $ property evalTest3_6
=======
        specify "evalTest3_5" $ do
            pendingWith "FIXME evalTest3_5, then uncomment me"
            --property evalTest3_5
        specify "evalTest3_6" $ do
            pendingWith "FIXME evalTest3_6, then uncomment me"
            --property evalTest3_6
>>>>>>> 4cad2946
        specify "evalTest3_7" $ property evalTest3_7
        specify "evalTest3_8" $ property evalTest3_8
        specify "evalTest4_1" $ property evalTest4_1<|MERGE_RESOLUTION|>--- conflicted
+++ resolved
@@ -836,17 +836,12 @@
         specify "evalTest3_2" $ property evalTest3_2
         specify "evalTest3_3" $ property evalTest3_3
         specify "evalTest3_4" $ property evalTest3_4
-<<<<<<< HEAD
-        --specify "evalTest3_5" $ property evalTest3_5
-        --specify "evalTest3_6" $ property evalTest3_6
-=======
         specify "evalTest3_5" $ do
             pendingWith "FIXME evalTest3_5, then uncomment me"
             --property evalTest3_5
         specify "evalTest3_6" $ do
             pendingWith "FIXME evalTest3_6, then uncomment me"
             --property evalTest3_6
->>>>>>> 4cad2946
         specify "evalTest3_7" $ property evalTest3_7
         specify "evalTest3_8" $ property evalTest3_8
         specify "evalTest4_1" $ property evalTest4_1