--- conflicted
+++ resolved
@@ -45,38 +45,10 @@
 import Test.Hspec
 import Test.QuickCheck hiding (scale)
 
-<<<<<<< HEAD
-main
---    let hbb = huber2 3 (x * x + y * y)
---    showExp . simplify . exteriorDerivative (Set.fromList ["x", "y"]) $ hbb
---    showExp . simplify $ sqrt (x * x)
---    let g = x * x
---        f = piecewise [1] g [sqrt g, (one + g) / const 2]
---    let hb = huber 1 x
---    putStrLn "f:"
---    showExp . simplify $ f
---    putStrLn "df:"
---    showExp . simplify . exteriorDerivative (Set.fromList ["x", "y"]) $ f
---    putStrLn "f(x):"
---    print . eval (emptyVms |> withVm0 (fromList [("x", 2)])) $ f
---    showExp . simplify . exteriorDerivative (Set.fromList ["x", "y"] $ hb
- = do
+main = do
     let a = (const (-2) * x) ^ (-3)
     showExp a
     showExp . exteriorDerivative (Set.fromList ["x", "y"]) $
         simplify $ simplify a
     let b = const 0 * x
-    showExp $ simplify b
-=======
-sum :: (DimensionType d, Addable et) => [Expression d et] -> Expression d et
-sum = fromJust . HashedOperation.sum
-
-product :: (DimensionType d, NumType et) => [Expression d et] -> Expression d et
-product = fromJust . HashedOperation.product
-
-main = do
-    let f = huber2 3 $ x * x + y * y
-    showExp f
-    showExp . simplify $ f
---    print "hello world"
->>>>>>> 6e9b9f12
+    showExp $ simplify b