{-# LANGUAGE DataKinds #-}
{-# LANGUAGE PolyKinds #-}

module Main where

import Control.Monad (forM_)
import qualified Data.Array as Array
import Data.Complex
import Data.Data
import qualified Data.IntMap.Strict as IM
import Data.List (intercalate)
import Data.Map (empty, fromList, union)
import qualified Data.Map as Map
import Data.Maybe (fromJust)
import Data.STRef.Strict
import qualified Data.Set as Set
import Data.String.Interpolate
import Graphics.EasyPlot
import HashedExpression.Codegen
import HashedExpression.Codegen.CSimple
import HashedExpression.Differentiation.Reverse
import HashedExpression.Internal.Expression
import HashedExpression.Interp
import HashedExpression.Operation
import qualified HashedExpression.Operation
import HashedExpression.Prettify
<<<<<<< HEAD
import HashedExpression.Problem
=======
>>>>>>> 80bfafb0
import HashedExpression.Value
import Prelude hiding ((^))

main :: IO ()
main = do
  let x = variable2D @10 @10 "x"
  let y = variable2D @10 @10 "y"
<<<<<<< HEAD
  let z = variable "z"
  let exp = x <.> y + z
  let valMap =
        Map.fromList
          [ ("x", V2D $ Array.listArray ((0, 0), (9, 9)) (replicate 50 1 ++ replicate 50 2)),
            ("y", V2D $ Array.listArray ((0, 0), (9, 9)) (replicate 100 2)),
            ("z", VScalar 2)
          ]
  print $ eval valMap exp
=======
  let z = param "z"
  let f = x <.> y + z
  let valMap = Map.fromList [("z", VScalar 1.2)]
  case constructProblem f (Constraint []) of
    ProblemValid problem ->
      case generateProblemCode (CSimpleConfig { output = OutputText }) problem valMap of
        Success proceed -> proceed "algorithms/lbfgs-b"
        _ -> return ()
    _ -> return ()
>>>>>>> 80bfafb0
<|MERGE_RESOLUTION|>--- conflicted
+++ resolved
@@ -24,10 +24,6 @@
 import HashedExpression.Operation
 import qualified HashedExpression.Operation
 import HashedExpression.Prettify
-<<<<<<< HEAD
-import HashedExpression.Problem
-=======
->>>>>>> 80bfafb0
 import HashedExpression.Value
 import Prelude hiding ((^))
 
@@ -35,7 +31,6 @@
 main = do
   let x = variable2D @10 @10 "x"
   let y = variable2D @10 @10 "y"
-<<<<<<< HEAD
   let z = variable "z"
   let exp = x <.> y + z
   let valMap =
@@ -44,15 +39,4 @@
             ("y", V2D $ Array.listArray ((0, 0), (9, 9)) (replicate 100 2)),
             ("z", VScalar 2)
           ]
-  print $ eval valMap exp
-=======
-  let z = param "z"
-  let f = x <.> y + z
-  let valMap = Map.fromList [("z", VScalar 1.2)]
-  case constructProblem f (Constraint []) of
-    ProblemValid problem ->
-      case generateProblemCode (CSimpleConfig { output = OutputText }) problem valMap of
-        Success proceed -> proceed "algorithms/lbfgs-b"
-        _ -> return ()
-    _ -> return ()
->>>>>>> 80bfafb0
+  print $ eval valMap exp