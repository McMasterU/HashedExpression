--- conflicted
+++ resolved
@@ -47,17 +47,6 @@
 import Test.Hspec
 import Test.QuickCheck hiding (scale)
 
-<<<<<<< HEAD
-main
-        --f = ((x +: y) * (x +: y) * (x +: y))
---    let g = (((x+y)^2)+((x-y)^2)) --( (a * b) ^ (3))-- ((x +: y) ^ 2 ) * (x +: y) * (x +: y)
---    showExp $ f
- = do
-    let g = (x - y) ^ 2 --( (a * b) ^ (3))-- ((x +: y) ^ 2 ) * (x +: y) * (x +: y)
-    showExp $ g
---    showExp . simplify $ f
-    showExp . simplify $ g
-=======
 main = do
     let f = (x * y ^ 2 * z + one + x1 <.> y1 + x2 <.> y2) * z
     showExp f
@@ -74,5 +63,4 @@
 --                     , ("Y2", listArray ((0, 0), (9, 9)) [2 .. 101])
 --                     ])
     let program = generateProgram valMaps f
-    writeFile "C/main.c" (intercalate "\n" program)
->>>>>>> fc7725de
+    writeFile "C/main.c" (intercalate "\n" program)