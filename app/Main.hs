{-# LANGUAGE DeriveFunctor #-}

module Main where

import Data.Array
import Data.Map (fromList, union)
import qualified Data.Set as Set
import HashedDerivative
import HashedExpression
import HashedInterp
import HashedOperation hiding (product, sum)
import qualified HashedOperation
import HashedPrettify
import HashedSimplify
import Prelude hiding
    ( (*)
    , (+)
    , (-)
    , (/)
    , (^)
    , acos
    , acosh
    , asin
    , asinh
    , atan
    , atanh
    , const
    , cos
    , cosh
    , exp
    , log
    , negate
    , product
    , sin
    , sinh
    , sqrt
    , sum
    , tan
    , tanh
    )

import Data.List (intercalate)
import Data.Maybe (fromJust)
import HashedToC
import HashedUtils
import HashedVar
import Test.Hspec
import Test.QuickCheck hiding (scale)

main = do
<<<<<<< HEAD
--    let f = x *. y
    print $ x * y
    print . simplify $ x *. y
=======
    let f = (x * y ^ 2 * z + one + x1 <.> y1 + x2 <.> y2) * z
    showExp f
    let valMaps =
            emptyVms |> withVm0 (fromList [("x", 1), ("y", 1.213), ("z", 3)])
--            |> withVm1
--                (fromList
--                     [ ("X1", listArray (0, 9) [1 .. 10])
--                     , ("Y1", listArray (0, 9) [2 .. 11])
--                     ]) |>
--            withVm2
--                (fromList
--                     [ ("X2", listArray ((0, 0), (9, 9)) [1 .. 100])
--                     , ("Y2", listArray ((0, 0), (9, 9)) [2 .. 101])
--                     ])
    let program = generateProgram valMaps f
    writeFile "C/main.c" (intercalate "\n" program)
>>>>>>> 10c45679
<|MERGE_RESOLUTION|>--- conflicted
+++ resolved
@@ -48,11 +48,6 @@
 import Test.QuickCheck hiding (scale)
 
 main = do
-<<<<<<< HEAD
---    let f = x *. y
-    print $ x * y
-    print . simplify $ x *. y
-=======
     let f = (x * y ^ 2 * z + one + x1 <.> y1 + x2 <.> y2) * z
     showExp f
     let valMaps =
@@ -68,5 +63,4 @@
 --                     , ("Y2", listArray ((0, 0), (9, 9)) [2 .. 101])
 --                     ])
     let program = generateProgram valMaps f
-    writeFile "C/main.c" (intercalate "\n" program)
->>>>>>> 10c45679
+    writeFile "C/main.c" (intercalate "\n" program)