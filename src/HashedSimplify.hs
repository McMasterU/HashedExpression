--- conflicted
+++ resolved
@@ -90,23 +90,17 @@
             multipleTimes 100 $
             (makeRecursive standardize) >>>
             rulesFromPattern >>>
-            (makeRecursive negateRules) >>>
             (makeRecursive reduceSumProdRules) >>>
             (makeRecursive groupConstantsRules) >>>
             (makeRecursive combineTermsRules) >>>
             (makeRecursive combineTermsRulesProd) >>>
-            (makeRecursive combineScaleRules) >>>
             (makeRecursive powerProdRules) >>>
+            (makeRecursive combinePowerRules) >>>
             (makeRecursive powerSumRealImagRules) >>>
-<<<<<<< HEAD
-            (makeRecursive combinePowerRules) >>> id
-=======
-            (makeRecursive combinePowerRules) >>>
             (makeRecursive negateRules) >>>
             (makeRecursive combineScaleRules) >>>
             (makeRecursive constPowerRules) >>>
             id
->>>>>>> bf7b649e
      in wrap . removeUnreachable . applyRules . unwrap $ e
 
 rulesFromPattern :: Simplification
@@ -145,17 +139,13 @@
     , num (-1) * negate (x) |.~~~~~~> x
     ]
 
---    , x *. y |. sameElementType [x, y] &&. isScalar y ~~~~~~> x * y -- TODO: Should we do this???
 scaleRules :: [Substitution]
 scaleRules =
     [ x *. (y *. z) |. sameElementType [x, y] ~~~~~~> (x * y) *. z
     , negate (s *. x) |.~~~~~~> s *. negate (x)
     , xRe (s *. x) |. isReal s ~~~~~~> s *. xRe (x)
     , xIm (s *. x) |. isReal s ~~~~~~> s *. xIm (x)
-<<<<<<< HEAD
-=======
-    , x*.y |. isNotConst x &&. isScalar y ~~~~~~> x*y
->>>>>>> bf7b649e
+--    , x *. y |. sameElementType [x, y] &&. isScalar y &&. isNotConst x ~~~~~~> x * y -- TODO
     ]
 
 -- | Rules with complex operation
@@ -351,10 +341,7 @@
 
 -- | Rules for power of Sum and power of RealImag
 -- (a+b)^2 should be (a+b)*(a+b)
-<<<<<<< HEAD
 -- (a +: b) ^ 2 should be (a +: b) * (a +: b)
-=======
->>>>>>> bf7b649e
 powerSumRealImagRules :: Simplification
 powerSumRealImagRules exp@(mp, n)
     | Power val nId <- retrieveNode n mp
@@ -364,13 +351,6 @@
             else if val < -1
                      then inverse . mulMany $ replicate (-val) (mp, nId)
                      else exp
-    | Power val nId <- retrieveNode n mp
-    , RealImag _ _ <- retrieveNode nId mp =
-        if val > 1
-            then mulMany $ replicate val (mp, nId)
-            else if val < -1
-                     then inverse . mulMany $ replicate (-val) (mp, nId)
-                     else exp
     | otherwise = exp
   where
     inverse e = apply (unary $ Power (-1)) $ [e]
@@ -388,8 +368,6 @@
     , val > 0 = mulMany $ replicate val (mp, nId)
     | otherwise = exp
 
-<<<<<<< HEAD
-=======
 
 -- | Rules for constant multiplication
 -- (Const val)^t ---> Const (val)^t
@@ -402,14 +380,12 @@
 
 
 
->>>>>>> bf7b649e
 -- | Rules for negate
 -- Turn negate to scale with (-1)
 -- (-x) ---> (-1) *. x
 negateRules :: Simplification
 negateRules exp@(mp, n)
     | Neg _ nId <- retrieveNode n mp =
-<<<<<<< HEAD
         case retrieveNode nId mp of
             Const _ -> exp
             _ ->
@@ -428,31 +404,6 @@
             combinedScalees = mulMany . map (mp, ) . map fst $ extracted
          in apply (binaryET Scale ElementDefault) $
             [aConst [] (combinedConstants), combinedScalees]
-=======
-        apply (binaryET Scale ElementDefault) $ [aConst [] (-1), (mp, nId)]
-    | otherwise = exp
-
--- | Rules for combining scale
--- ((-1) *. x) * (2 *. y) * (3 *. z) ---> (-6) *. (x * y * z)
-combineScaleRules :: Simplification
-combineScaleRules exp@(mp, n)
-    | Mul _ ns <- retrieveNode n mp =
-        let extract nId
-                | Scale _ scalar scalee <- retrieveNode nId mp
-                , Const constVal <- retrieveNode scalar mp = (scalee, constVal)
-                | Neg _ negateNum <- retrieveNode nId mp = (negateNum, -1)
-                | otherwise = (nId, 1)
-            extracted :: [(Int, Double)]
-            extracted = map extract ns
-            combinedConstants :: Double
-            combinedConstants = Prelude.product $ map snd extracted
-            combinedScalees :: (ExpressionMap, Int)
-            combinedScalees = mulMany . map (mp, ) . map fst $ extracted
-         in if combinedConstants /= 1
-                then apply (binaryET Scale ElementDefault) $
-                     [aConst [] (combinedConstants), combinedScalees] -- then scale the combined constants to the combined scalees
-                else combinedScalees
->>>>>>> bf7b649e
     | otherwise = exp
   where
     extract nId
@@ -461,10 +412,6 @@
         | Neg _ negateNum <- retrieveNode nId mp = (negateNum, -1)
         | otherwise = (nId, 1)
 
-<<<<<<< HEAD
-=======
--- | Neg _ negateeN <- retrieveNode nId mp = (negateeN, -1)
->>>>>>> bf7b649e
 -- | Remove unreachable nodes
 --
 removeUnreachable :: Simplification
