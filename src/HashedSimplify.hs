--- conflicted
+++ resolved
@@ -279,14 +279,10 @@
     fn x y = fst x == fst y
     toExp (nId, val)
         | val == 1 = (mp, nId)
-<<<<<<< HEAD
-=======
         | val == -1 = apply (unaryET Neg ElementDefault) $ [(mp, nId)]
->>>>>>> d25b57a7
         | otherwise =
             apply (binaryET Scale ElementDefault) $ [aConst [] val, (mp, nId)]
 
---        | val == -1 = apply (unaryET Neg ElementDefault) $ [(mp, nId)]
 -- |
 --
 -- Mul(x^(-1) * x,y) -> y
