--- conflicted
+++ resolved
@@ -84,13 +84,9 @@
         , toRecursiveSimplification powerSumRealImagRules
         , toRecursiveSimplification combineRealScalarRules
         , toRecursiveSimplification flattenSumProdRules
-<<<<<<< HEAD
         , toRecursiveSimplification zeroOneSumProdRules
         , toRecursiveSimplification collapseSumProdRules
-=======
-        , toRecursiveSimplification reduceSumProdRules .
-          toRecursiveSimplification combineRotateRules
->>>>>>> be093877
+        , toRecursiveSimplification combineRotateRules
         , rulesFromPattern
         , removeUnreachable
         ]
@@ -479,15 +475,7 @@
         | Const val <- retrieveNode nId mp = Just val
         | otherwise = Nothing
     pulledVals = mapM getVal . nodeArgs $ node
-<<<<<<< HEAD
     res = diffConst shape
-=======
-    res = diffConst shape
-
--- | Turn expression to a standard version where arguments in Sum and Mul are sorted
---
-standardize :: Transformation
-standardize = toRecursiveSimplification (noChange . snd)
 
 -- | Combining the Rotate
 -- rotate [2] (rotate [1] arg) -> rotate [3] arg
@@ -497,5 +485,4 @@
     , Rotate innerVal innerN <- retrieveNode outerN mp =
         let totalAmount = zipWith (+) outerVal innerVal
          in applyDiff mp (unary (Rotate totalAmount)) [noChange innerN]
-    | otherwise = noChange n
->>>>>>> be093877
+    | otherwise = noChange n