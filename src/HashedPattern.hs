--- conflicted
+++ resolved
@@ -122,12 +122,9 @@
     | PPiecewise Pattern PatternList
     | PMulRest ListCapture [Pattern]
     | PSumRest ListCapture [Pattern]
-<<<<<<< HEAD
     | PPower Pattern Pattern
     | PRotate [Pattern] Pattern
-=======
-    | PPower Pattern PatternPower
->>>>>>> 4b9075d4
+
     deriving (Show)
 
 -- |
