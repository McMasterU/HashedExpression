--- conflicted
+++ resolved
@@ -5,10 +5,6 @@
 import Polynomials
 
 import HashedExpression
-<<<<<<< HEAD
---import HashedInstances ()
-=======
->>>>>>> f2b007dc
 
 import Control.Monad (liftM)
 import qualified Data.ByteString.Char8 as C
