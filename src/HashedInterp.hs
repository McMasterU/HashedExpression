{-# LANGUAGE InstanceSigs #-}
{-# LANGUAGE MultiParamTypeClasses #-}
{-# LANGUAGE TypeFamilies #-}
{-# LANGUAGE FlexibleInstances #-}
{-# LANGUAGE FunctionalDependencies #-}

module HashedInterp where

import Data.Array
import Data.Complex
import qualified Data.IntMap.Strict as IM
import Data.Map (Map, fromList)
import qualified Data.Map as Map
import Debug.Trace (traceId, traceShowId)
import HashedExpression
    ( C
    , ET(..)
    , Expression(..)
    , ExpressionMap
    , Node(..)
    , One
    , R
    , Three
    , Two
    , Zero
    )
import HashedNode
import HashedPrettify (prettify, showExp)
import HashedUtils

-- | This operation emulates the mathematical operation
-- | Turn expression to the right type
--
expZeroR :: ExpressionMap -> Int -> Expression Zero R
expZeroR = flip Expression

expOneR :: ExpressionMap -> Int -> Expression One R
expOneR = flip Expression

expTwoR :: ExpressionMap -> Int -> Expression Two R
expTwoR = flip Expression

expThreeR :: ExpressionMap -> Int -> Expression Three R
expThreeR = flip Expression

expZeroC :: ExpressionMap -> Int -> Expression Zero C
expZeroC = flip Expression

expOneC :: ExpressionMap -> Int -> Expression One C
expOneC = flip Expression

expTwoC :: ExpressionMap -> Int -> Expression Two C
expTwoC = flip Expression

expThreeC :: ExpressionMap -> Int -> Expression Three C
expThreeC = flip Expression

-- | Choose branch base on condition value
--
chooseBranch :: [Double] -> Double -> [a] -> a
chooseBranch marks val branches
    | val < head marks = head branches
    | otherwise =
        snd . last . filter ((val >=) . fst) $ zip marks (tail branches)

-- | Approximable class
--
class Approximable a where
    (~=) :: a -> a -> Bool

infix 4 ~=

-- |
--
relativeError :: Double -> Double -> Double
relativeError a b = abs (a - b) / max (abs a) (abs b)

instance Approximable Double where
    (~=) :: Double -> Double -> Bool
    a ~= b
        | abs (a - b) < 1.0e-5 = True
        | a == b = True
        | otherwise = relativeError a b < 0.01

instance Approximable (Complex Double) where
    (~=) :: Complex Double -> Complex Double -> Bool
    a ~= b = (realPart a ~= realPart b) && (imagPart a ~= imagPart b)

instance Approximable (Array Int Double) where
    (~=) :: Array Int Double -> Array Int Double -> Bool
    a ~= b = (indices a == indices b) && and (zipWith (~=) (elems a) (elems b))

instance Approximable (Array Int (Complex Double)) where
    (~=) :: Array Int (Complex Double) -> Array Int (Complex Double) -> Bool
    a ~= b = (indices a == indices b) && and (zipWith (~=) (elems a) (elems b))

instance Approximable (Array (Int, Int) Double) where
    (~=) :: Array (Int, Int) Double -> Array (Int, Int) Double -> Bool
    a ~= b = (indices a == indices b) && and (zipWith (~=) (elems a) (elems b))

instance Approximable (Array (Int, Int) (Complex Double)) where
    (~=) ::
           Array (Int, Int) (Complex Double)
        -> Array (Int, Int) (Complex Double)
        -> Bool
    a ~= b = (indices a == indices b) && and (zipWith (~=) (elems a) (elems b))

instance Approximable (Array (Int, Int, Int) Double) where
    (~=) :: Array (Int, Int, Int) Double -> Array (Int, Int, Int) Double -> Bool
    a ~= b = (indices a == indices b) && and (zipWith (~=) (elems a) (elems b))

instance Approximable (Array (Int, Int, Int) (Complex Double)) where
    (~=) ::
           Array (Int, Int, Int) (Complex Double)
        -> Array (Int, Int, Int) (Complex Double)
        -> Bool
    a ~= b = (indices a == indices b) && and (zipWith (~=) (elems a) (elems b))

-- | These should be commented properly.
--
class Evaluable d rc output | d rc -> output where
    eval :: ValMaps -> Expression d rc -> output

-- |
--
instance Evaluable Zero R Double where
    eval :: ValMaps -> Expression Zero R -> Double
    eval valMap e@(Expression n mp)
        | [] <- retrieveShape n mp =
            case retrieveNode n mp of
                Var name ->
                    case Map.lookup name $ vm0 valMap of
                        Just val -> val
                        _ -> error "no value associated with the variable"
                Const val -> val
                Sum R args -> sum . map (eval valMap . expZeroR mp) $ args
                Mul R args -> product . map (eval valMap . expZeroR mp) $ args
                Neg R arg -> -(eval valMap $ expZeroR mp arg)
                Scale R arg1 arg2 ->
                    eval valMap (expZeroR mp arg1) *
                    eval valMap (expZeroR mp arg2)
                Power x arg -> eval valMap (expZeroR mp arg) ^ x
                Div arg1 arg2 ->
                    eval valMap (expZeroR mp arg1) /
                    eval valMap (expZeroR mp arg2)
                Sqrt arg -> sqrt (eval valMap (expZeroR mp arg))
                Sin arg -> sin (eval valMap (expZeroR mp arg))
                Cos arg -> cos (eval valMap (expZeroR mp arg))
                Tan arg -> tan (eval valMap (expZeroR mp arg))
                Exp arg -> exp (eval valMap (expZeroR mp arg))
                Log arg -> log (eval valMap (expZeroR mp arg))
                Sinh arg -> sinh (eval valMap (expZeroR mp arg))
                Cosh arg -> cosh (eval valMap (expZeroR mp arg))
                Tanh arg -> tanh (eval valMap (expZeroR mp arg))
                Asin arg -> asin (eval valMap (expZeroR mp arg))
                Acos arg -> acos (eval valMap (expZeroR mp arg))
                Atan arg -> atan (eval valMap (expZeroR mp arg))
                Asinh arg -> asinh (eval valMap (expZeroR mp arg))
                Acosh arg -> acosh (eval valMap (expZeroR mp arg))
                Atanh arg -> atanh (eval valMap (expZeroR mp arg))
                RealPart arg -> realPart (eval valMap (expZeroC mp arg))
                ImagPart arg -> imagPart (eval valMap (expZeroC mp arg))
                InnerProd R arg1 arg2 ->
                    case retrieveShape arg1 mp of
                        [] ->
                            eval valMap (expZeroR mp arg1) *
                            eval valMap (expZeroR mp arg2)
                        [size] ->
                            let res1 = eval valMap $ expOneR mp arg1
                                res2 = eval valMap $ expOneR mp arg2
                             in sum [ x * y
                                    | i <- [0 .. size - 1]
                                    , let x = res1 ! i
                                    , let y = res2 ! i
                                    ]
                        [size1, size2] ->
                            let res1 = eval valMap $ expTwoR mp arg1
                                res2 = eval valMap $ expTwoR mp arg2
                             in sum [ x * y
                                    | i <- [0 .. size1 - 1]
                                    , j <- [0 .. size2 - 1]
                                    , let x = res1 ! (i, j)
                                    , let y = res2 ! (i, j)
                                    ]
                        [size1, size2, size3] ->
                            let res1 = eval valMap $ expThreeR mp arg1
                                res2 = eval valMap $ expThreeR mp arg2
                             in sum [ x * y
                                    | i <- [0 .. size1 - 1]
                                    , j <- [0 .. size2 - 1]
                                    , k <- [0 .. size3 - 1]
                                    , let x = res1 ! (i, j, k)
                                    , let y = res2 ! (i, j, k)
                                    ]
                        _ -> error "4D shape?"
                Piecewise marks conditionArg branchArgs ->
                    let cdt = eval valMap $ expZeroR mp conditionArg
                        branches = map (eval valMap . expZeroR mp) branchArgs
                     in chooseBranch marks cdt branches
                _ ->
                    error
                        ("expression structure Scalar R is wrong " ++ prettify e)
        | otherwise = error "one r but shape is not [] ??"

instance Evaluable Zero C (Complex Double) where
    eval :: ValMaps -> Expression Zero C -> Complex Double
    eval valMap e@(Expression n mp)
        | [] <- retrieveShape n mp =
            case retrieveNode n mp of
                Sum C args -> sum . map (eval valMap . expZeroC mp) $ args
                Mul C args -> product . map (eval valMap . expZeroC mp) $ args
                Power x arg -> eval valMap (expZeroC mp arg) ^ x
                Neg C arg -> -(eval valMap $ expZeroC mp arg)
                Scale C arg1 arg2 ->
                    case retrieveElementType arg1 mp of
                        R ->
                            fromR (eval valMap (expZeroR mp arg1)) *
                            eval valMap (expZeroC mp arg2)
                        C ->
                            eval valMap (expZeroC mp arg1) *
                            eval valMap (expZeroC mp arg2)
                RealImag arg1 arg2 ->
                    eval valMap (expZeroR mp arg1) :+
                    eval valMap (expZeroR mp arg2)
                InnerProd C arg1 arg2 ->
                    case retrieveShape arg1 mp of
                        [] ->
                            eval valMap (expZeroC mp arg1) *
                            conjugate (eval valMap (expZeroC mp arg2))
                        [size] ->
                            let res1 = eval valMap $ expOneC mp arg1
                                res2 = eval valMap $ expOneC mp arg2
                             in sum [ x * conjugate y
                                    | i <- [0 .. size - 1]
                                    , let x = res1 ! i
                                    , let y = res2 ! i
                                    ]
                        [size1, size2] ->
                            let res1 = eval valMap $ expTwoC mp arg1
                                res2 = eval valMap $ expTwoC mp arg2
                             in sum [ x * conjugate y
                                    | i <- [0 .. size1 - 1]
                                    , j <- [0 .. size2 - 1]
                                    , let x = res1 ! (i, j)
                                    , let y = res2 ! (i, j)
                                    ]
                        [size1, size2, size3] ->
                            let res1 = eval valMap $ expThreeC mp arg1
                                res2 = eval valMap $ expThreeC mp arg2
                             in sum [ x * conjugate y
                                    | i <- [0 .. size1 - 1]
                                    , j <- [0 .. size2 - 1]
                                    , k <- [0 .. size3 - 1]
                                    , let x = res1 ! (i, j, k)
                                    , let y = res2 ! (i, j, k)
                                    ]
                        _ -> error "4D shape?"
                Piecewise marks conditionArg branchArgs ->
                    let cdt = eval valMap $ expZeroR mp conditionArg
                        branches = map (eval valMap . expZeroC mp) branchArgs
                     in chooseBranch marks cdt branches
                _ ->
                    error
                        ("expression structure Scalar C is wrong " ++ prettify e)
        | otherwise = error "One C but shape is not [] ??"

-- |
--
instance Evaluable One R (Array Int Double) where
    eval :: ValMaps -> Expression One R -> Array Int Double
    eval valMap e@(Expression n mp)
        | [size] <- retrieveShape n mp =
            let fmap :: (a -> c) -> Array Int a -> Array Int c
                fmap f arr =
                    listArray
                        (0, size - 1)
                        [f x | i <- [0 .. size - 1], let x = arr ! i]
                zipWith ::
                       (a -> b -> c)
                    -> Array Int a
                    -> Array Int b
                    -> Array Int c
                zipWith f arr1 arr2 =
                    listArray
                        (0, size - 1)
                        [ f x y
                        | i <- [0 .. size - 1]
                        , let x = arr1 ! i
                        , let y = arr2 ! i
                        ]
                foldl1' :: (a -> a -> a) -> [Array Int a] -> Array Int a
                foldl1' f [x] = x
                foldl1' f (x:xs) = zipWith f x (foldl1' f xs)
             in case retrieveNode n mp of
                    Var name ->
                        case Map.lookup name $ vm1 valMap of
                            Just val -> val
                            _ -> error "no value associated with the variable"
                    Const val -> listArray (0, size - 1) $ replicate size val
                    Sum R args ->
                        foldl1' (+) . map (eval valMap . expOneR mp) $ args
                    Mul R args ->
                        foldl1' (*) . map (eval valMap . expOneR mp) $ args
                    Power x arg -> fmap (^ x) (eval valMap $ expOneR mp arg)
                    Neg R arg -> fmap negate . eval valMap $ expOneR mp arg
                    Scale R arg1 arg2 ->
                        let scalar = eval valMap $ expZeroR mp arg1
                         in fmap (scalar *) . eval valMap $ expOneR mp arg2
                    Div arg1 arg2 ->
                        zipWith
                            (/)
                            (eval valMap $ expOneR mp arg2)
                            (eval valMap $ expOneR mp arg2)
                    Sqrt arg -> fmap sqrt . eval valMap $ expOneR mp arg
                    Sin arg -> fmap sin . eval valMap $ expOneR mp arg
                    Cos arg -> fmap cos . eval valMap $ expOneR mp arg
                    Tan arg -> fmap tan . eval valMap $ expOneR mp arg
                    Exp arg -> fmap exp . eval valMap $ expOneR mp arg
                    Log arg -> fmap log . eval valMap $ expOneR mp arg
                    Sinh arg -> fmap sinh . eval valMap $ expOneR mp arg
                    Cosh arg -> fmap cosh . eval valMap $ expOneR mp arg
                    Tanh arg -> fmap tanh . eval valMap $ expOneR mp arg
                    Asin arg -> fmap asin . eval valMap $ expOneR mp arg
                    Acos arg -> fmap acos . eval valMap $ expOneR mp arg
                    Atan arg -> fmap atan . eval valMap $ expOneR mp arg
                    Asinh arg -> fmap asinh . eval valMap $ expOneR mp arg
                    Acosh arg -> fmap acosh . eval valMap $ expOneR mp arg
                    Atanh arg -> fmap atanh . eval valMap $ expOneR mp arg
                    RealPart arg -> fmap realPart . eval valMap $ expOneC mp arg
                    ImagPart arg -> fmap imagPart . eval valMap $ expOneC mp arg
                    -- Rotate rA arg ->
                    Piecewise marks conditionArg branchArgs ->
                        let cdt = eval valMap $ expOneR mp conditionArg
                            branches = map (eval valMap . expOneR mp) branchArgs
                         in listArray
                                (0, size - 1)
                                [ chosen ! i
                                | i <- [0 .. size - 1]
                                , let chosen =
                                          chooseBranch marks (cdt ! i) branches
                                ]
                    Rotate [amount] arg ->
                        rotate1D size amount (eval valMap $ expOneR mp arg)
                    _ -> error "expression structure One R is wrong"
        | otherwise = error "one r but shape is not [size] ??"

--                         in chooseBranch marks cdt branches
-- |
--
instance Evaluable One C (Array Int (Complex Double)) where
    eval :: ValMaps -> Expression One C -> Array Int (Complex Double)
    eval valMap e@(Expression n mp)
        | [size] <- retrieveShape n mp =
            let fmap :: (a -> b) -> Array Int a -> Array Int b
                fmap f arr =
                    listArray
                        (0, size - 1)
                        [f x | i <- [0 .. size - 1], let x = arr ! i]
                zipWith ::
                       (a -> b -> c)
                    -> Array Int a
                    -> Array Int b
                    -> Array Int c
                zipWith f arr1 arr2 =
                    listArray
                        (0, size - 1)
                        [ f x y
                        | i <- [0 .. size - 1]
                        , let x = arr1 ! i
                        , let y = arr2 ! i
                        ]
                foldl1' :: (a -> a -> a) -> [Array Int a] -> Array Int a
                foldl1' f [x] = x
                foldl1' f (x:xs) = zipWith f x (foldl1' f xs)
             in case retrieveNode n mp of
                    Sum C args ->
                        foldl1' (+) . map (eval valMap . expOneC mp) $ args
                    Mul C args ->
                        foldl1' (*) . map (eval valMap . expOneC mp) $ args
                    Power x arg -> fmap (^ x) (eval valMap $ expOneC mp arg)
                    Neg C arg -> fmap negate . eval valMap $ expOneC mp arg
                    Scale C arg1 arg2 ->
                        case retrieveElementType arg1 mp of
                            R ->
                                let scalar =
                                        fromR . eval valMap $ expZeroR mp arg1
                                 in fmap (scalar *) . eval valMap $
                                    expOneC mp arg2
                            C ->
                                let scalar = eval valMap $ expZeroC mp arg1
                                 in fmap (scalar *) . eval valMap $
                                    expOneC mp arg2
                    RealImag arg1 arg2 ->
                        zipWith
                            (:+)
                            (eval valMap $ expOneR mp arg1)
                            (eval valMap $ expOneR mp arg2)
                    Piecewise marks conditionArg branchArgs ->
                        let cdt = eval valMap $ expOneR mp conditionArg
                            branches = map (eval valMap . expOneC mp) branchArgs
                         in listArray
                                (0, size - 1)
                                [ chosen ! i
                                | i <- [0 .. size - 1]
                                , let chosen =
                                          chooseBranch marks (cdt ! i) branches
                                ]
                    Rotate [amount] arg ->
                        rotate1D size amount (eval valMap $ expOneC mp arg)
                    _ -> error "expression structure One C is wrong"
        | otherwise = error "one C but shape is not [size] ??"

instance Evaluable Two R (Array (Int, Int) Double) where
    eval :: ValMaps -> Expression Two R -> Array (Int, Int) Double
    eval valMap e@(Expression n mp)
        | [size1, size2] <- retrieveShape n mp =
            let fmap :: (a -> c) -> Array (Int, Int) a -> Array (Int, Int) c
                fmap f arr =
                    listArray
                        ((0, 0), (size1 - 1, size2 - 1))
                        [ f x
                        | i <- [0 .. size1 - 1]
                        , j <- [0 .. size2 - 1]
                        , let x = arr ! (i, j)
                        ]
                zipWith ::
                       (a -> b -> c)
                    -> Array (Int, Int) a
                    -> Array (Int, Int) b
                    -> Array (Int, Int) c
                zipWith f arr1 arr2 =
                    listArray
                        ((0, 0), (size1 - 1, size2 - 1))
                        [ f x y
                        | i <- [0 .. size1 - 1]
                        , j <- [0 .. size2 - 1]
                        , let x = arr1 ! (i, j)
                        , let y = arr2 ! (i, j)
                        ]
                foldl1' ::
                       (a -> a -> a)
                    -> [Array (Int, Int) a]
                    -> Array (Int, Int) a
                foldl1' f [x] = x
                foldl1' f (x:xs) = zipWith f x (foldl1' f xs)
             in case retrieveNode n mp of
                    Var name ->
                        case Map.lookup name $ vm2 valMap of
                            Just val -> val
                            _ -> error "no value associated with the variable"
                    Const val ->
                        listArray ((0, 0), (size1 - 1, size2 - 1)) $
                        replicate (size1 * size2) val
                    Sum R args ->
                        foldl1' (+) . map (eval valMap . expTwoR mp) $ args
                    Mul R args ->
                        foldl1' (*) . map (eval valMap . expTwoR mp) $ args
                    Power x arg -> fmap (^ x) (eval valMap $ expTwoR mp arg)
                    Neg R arg -> fmap negate . eval valMap $ expTwoR mp arg
                    Scale R arg1 arg2 ->
                        let scalar = eval valMap $ expZeroR mp arg1
                         in fmap (scalar *) . eval valMap $ expTwoR mp arg2
                    Div arg1 arg2 ->
                        zipWith
                            (/)
                            (eval valMap $ expTwoR mp arg2)
                            (eval valMap $ expTwoR mp arg2)
                    Sqrt arg -> fmap sqrt . eval valMap $ expTwoR mp arg
                    Sin arg -> fmap sin . eval valMap $ expTwoR mp arg
                    Cos arg -> fmap cos . eval valMap $ expTwoR mp arg
                    Tan arg -> fmap tan . eval valMap $ expTwoR mp arg
                    Exp arg -> fmap exp . eval valMap $ expTwoR mp arg
                    Log arg -> fmap log . eval valMap $ expTwoR mp arg
                    Sinh arg -> fmap sinh . eval valMap $ expTwoR mp arg
                    Cosh arg -> fmap cosh . eval valMap $ expTwoR mp arg
                    Tanh arg -> fmap tanh . eval valMap $ expTwoR mp arg
                    Asin arg -> fmap asin . eval valMap $ expTwoR mp arg
                    Acos arg -> fmap acos . eval valMap $ expTwoR mp arg
                    Atan arg -> fmap atan . eval valMap $ expTwoR mp arg
                    Asinh arg -> fmap asinh . eval valMap $ expTwoR mp arg
                    Acosh arg -> fmap acosh . eval valMap $ expTwoR mp arg
                    Atanh arg -> fmap atanh . eval valMap $ expTwoR mp arg
                    RealPart arg -> fmap realPart . eval valMap $ expTwoC mp arg
                    ImagPart arg -> fmap imagPart . eval valMap $ expTwoC mp arg
                    Piecewise marks conditionArg branchArgs ->
                        let cdt = eval valMap $ expTwoR mp conditionArg
                            branches = map (eval valMap . expTwoR mp) branchArgs
                         in listArray
                                ((0, 0), (size1 - 1, size2 - 1))
                                [ chosen ! (i, j)
                                | i <- [0 .. size1 - 1]
                                , j <- [0 .. size2 - 1]
                                , let chosen =
                                          chooseBranch
                                              marks
                                              (cdt ! (i, j))
                                              branches
                                ]
                    Rotate [amount1, amount2] arg ->
                        rotate2D
                            (size1, size2)
                            (amount1, amount2)
                            (eval valMap $ expTwoR mp arg)
                    _ -> error "expression structure Two R is wrong"
        | otherwise = error "Two r but shape is not [size1, size2] ??"

instance Evaluable Two C (Array (Int, Int) (Complex Double)) where
    eval :: ValMaps -> Expression Two C -> Array (Int, Int) (Complex Double)
    eval valMap e@(Expression n mp)
        | [size1, size2] <- retrieveShape n mp =
            let fmap :: (a -> c) -> Array (Int, Int) a -> Array (Int, Int) c
                fmap f arr =
                    listArray
                        ((0, 0), (size1 - 1, size2 - 1))
                        [ f x
                        | i <- [0 .. size1 - 1]
                        , j <- [0 .. size2 - 1]
                        , let x = arr ! (i, j)
                        ]
                zipWith ::
                       (a -> b -> c)
                    -> Array (Int, Int) a
                    -> Array (Int, Int) b
                    -> Array (Int, Int) c
                zipWith f arr1 arr2 =
                    listArray
                        ((0, 0), (size1 - 1, size2 - 1))
                        [ f x y
                        | i <- [0 .. size1 - 1]
                        , j <- [0 .. size2 - 1]
                        , let x = arr1 ! (i, j)
                        , let y = arr2 ! (i, j)
                        ]
                foldl1' ::
                       (a -> a -> a)
                    -> [Array (Int, Int) a]
                    -> Array (Int, Int) a
                foldl1' f [x] = x
                foldl1' f (x:xs) = zipWith f x (foldl1' f xs)
             in case retrieveNode n mp of
                    Sum C args ->
                        foldl1' (+) . map (eval valMap . expTwoC mp) $ args
                    Mul C args ->
                        foldl1' (*) . map (eval valMap . expTwoC mp) $ args
                    Power x arg -> fmap (^ x) (eval valMap $ expTwoC mp arg)
                    Neg C arg -> fmap negate . eval valMap $ expTwoC mp arg
                    Scale C arg1 arg2 ->
                        case retrieveElementType arg1 mp of
                            R ->
                                let scalar =
                                        fromR . eval valMap $ expZeroR mp arg1
                                 in fmap (scalar *) . eval valMap $
                                    expTwoC mp arg2
                            C ->
                                let scalar = eval valMap $ expZeroC mp arg1
                                 in fmap (scalar *) . eval valMap $
                                    expTwoC mp arg2
                    RealImag arg1 arg2 ->
                        zipWith
                            (:+)
                            (eval valMap $ expTwoR mp arg1)
                            (eval valMap $ expTwoR mp arg2)
                    Piecewise marks conditionArg branchArgs ->
                        let cdt = eval valMap $ expTwoR mp conditionArg
                            branches = map (eval valMap . expTwoC mp) branchArgs
                         in listArray
                                ((0, 0), (size1 - 1, size2 - 1))
                                [ chosen ! (i, j)
                                | i <- [0 .. size1 - 1]
                                , j <- [0 .. size2 - 1]
                                , let chosen =
                                          chooseBranch
                                              marks
                                              (cdt ! (i, j))
                                              branches
                                ]
                    Rotate [amount1, amount2] arg ->
                        rotate2D
                            (size1, size2)
                            (amount1, amount2)
                            (eval valMap $ expTwoC mp arg)
                    _ -> error "expression structure Two C is wrong"
        | otherwise = error "Two C but shape is not [size1, size2] ??"

instance Evaluable Three R (Array (Int, Int, Int) Double) where
    eval :: ValMaps -> Expression Three R -> Array (Int, Int, Int) Double
    eval valMap e@(Expression n mp)
        | [size1, size2, size3] <- retrieveShape n mp =
            let fmap ::
                       (a -> c)
                    -> Array (Int, Int, Int) a
                    -> Array (Int, Int, Int) c
                fmap f arr =
                    listArray
                        ((0, 0, 0), (size1 - 1, size2 - 1, size3 - 1))
                        [ f x
                        | i <- [0 .. size1 - 1]
                        , j <- [0 .. size2 - 1]
                        , k <- [0 .. size3 - 1]
                        , let x = arr ! (i, j, k)
                        ]
                zipWith ::
                       (a -> b -> c)
                    -> Array (Int, Int, Int) a
                    -> Array (Int, Int, Int) b
                    -> Array (Int, Int, Int) c
                zipWith f arr1 arr2 =
                    listArray
                        ((0, 0, 0), (size1 - 1, size2 - 1, size3 - 1))
                        [ f x y
                        | i <- [0 .. size1 - 1]
                        , j <- [0 .. size2 - 1]
                        , k <- [0 .. size3 - 1]
                        , let x = arr1 ! (i, j, k)
                        , let y = arr2 ! (i, j, k)
                        ]
                foldl1' ::
                       (a -> a -> a)
                    -> [Array (Int, Int, Int) a]
                    -> Array (Int, Int, Int) a
                foldl1' f [x] = x
                foldl1' f (x:xs) = zipWith f x (foldl1' f xs)
             in case retrieveNode n mp of
                    Var name ->
                        case Map.lookup name $ vm3 valMap of
                            Just val -> val
                            _ -> error "no value associated with the variable"
                    Const val ->
                        listArray ((0, 0, 0), (size1 - 1, size2 - 1, size3 - 1)) $
                        replicate (size1 * size2 * size3) val
                    Sum R args ->
                        foldl1' (+) . map (eval valMap . expThreeR mp) $ args
                    Mul R args ->
                        foldl1' (*) . map (eval valMap . expThreeR mp) $ args
                    Power x arg -> fmap (^ x) (eval valMap $ expThreeR mp arg)
                    Neg R arg -> fmap negate . eval valMap $ expThreeR mp arg
                    Scale R arg1 arg2 ->
                        let scalar = eval valMap $ expZeroR mp arg1
                         in fmap (scalar *) . eval valMap $ expThreeR mp arg2
                    Div arg1 arg2 ->
                        zipWith
                            (/)
                            (eval valMap $ expThreeR mp arg2)
                            (eval valMap $ expThreeR mp arg2)
                    Sqrt arg -> fmap sqrt . eval valMap $ expThreeR mp arg
                    Sin arg -> fmap sin . eval valMap $ expThreeR mp arg
                    Cos arg -> fmap cos . eval valMap $ expThreeR mp arg
                    Tan arg -> fmap tan . eval valMap $ expThreeR mp arg
                    Exp arg -> fmap exp . eval valMap $ expThreeR mp arg
                    Log arg -> fmap log . eval valMap $ expThreeR mp arg
                    Sinh arg -> fmap sinh . eval valMap $ expThreeR mp arg
                    Cosh arg -> fmap cosh . eval valMap $ expThreeR mp arg
                    Tanh arg -> fmap tanh . eval valMap $ expThreeR mp arg
                    Asin arg -> fmap asin . eval valMap $ expThreeR mp arg
                    Acos arg -> fmap acos . eval valMap $ expThreeR mp arg
                    Atan arg -> fmap atan . eval valMap $ expThreeR mp arg
                    Asinh arg -> fmap asinh . eval valMap $ expThreeR mp arg
                    Acosh arg -> fmap acosh . eval valMap $ expThreeR mp arg
                    Atanh arg -> fmap atanh . eval valMap $ expThreeR mp arg
                    RealPart arg ->
                        fmap realPart . eval valMap $ expThreeC mp arg
                    ImagPart arg ->
                        fmap imagPart . eval valMap $ expThreeC mp arg
                    Piecewise marks conditionArg branchArgs ->
                        let cdt = eval valMap $ expThreeR mp conditionArg
                            branches =
                                map (eval valMap . expThreeR mp) branchArgs
                         in listArray
                                ((0, 0, 0), (size1 - 1, size2 - 1, size3 - 1))
                                [ chosen ! (i, j, k)
                                | i <- [0 .. size1 - 1]
                                , j <- [0 .. size2 - 1]
                                , k <- [0 .. size3 - 1]
                                , let chosen =
                                          chooseBranch
                                              marks
                                              (cdt ! (i, j, k))
                                              branches
                                ]
                    Rotate [amount1, amount2, amount3] arg ->
                        rotate3D
                            (size1, size2, size3)
                            (amount1, amount2, amount3)
                            (eval valMap $ expThreeR mp arg)
                    _ -> error "expression structure Three R is wrong"
        | otherwise = error "Three r but shape is not [size1, size2, size3] ??"

instance Evaluable Three C (Array (Int, Int, Int) (Complex Double)) where
    eval ::
           ValMaps
        -> Expression Three C
        -> Array (Int, Int, Int) (Complex Double)
    eval valMap e@(Expression n mp)
        | [size1, size2, size3] <- retrieveShape n mp =
            let fmap ::
                       (a -> c)
                    -> Array (Int, Int, Int) a
                    -> Array (Int, Int, Int) c
                fmap f arr =
                    listArray
                        ((0, 0, 0), (size1 - 1, size2 - 1, size3 - 1))
                        [ f x
                        | i <- [0 .. size1 - 1]
                        , j <- [0 .. size2 - 1]
                        , k <- [0 .. size3 - 1]
                        , let x = arr ! (i, j, k)
                        ]
                zipWith ::
                       (a -> b -> c)
                    -> Array (Int, Int, Int) a
                    -> Array (Int, Int, Int) b
                    -> Array (Int, Int, Int) c
                zipWith f arr1 arr2 =
                    listArray
                        ((0, 0, 0), (size1 - 1, size2 - 1, size3 - 1))
                        [ f x y
                        | i <- [0 .. size1 - 1]
                        , j <- [0 .. size2 - 1]
                        , k <- [0 .. size3 - 1]
                        , let x = arr1 ! (i, j, k)
                        , let y = arr2 ! (i, j, k)
                        ]
                foldl1' ::
                       (a -> a -> a)
                    -> [Array (Int, Int, Int) a]
                    -> Array (Int, Int, Int) a
                foldl1' f [x] = x
                foldl1' f (x:xs) = zipWith f x (foldl1' f xs)
             in case retrieveNode n mp of
                    Sum C args ->
                        foldl1' (+) . map (eval valMap . expThreeC mp) $ args
                    Mul C args ->
                        foldl1' (*) . map (eval valMap . expThreeC mp) $ args
                    Power x arg -> fmap (^ x) (eval valMap $ expThreeC mp arg)
                    Neg C arg -> fmap negate . eval valMap $ expThreeC mp arg
                    Scale C arg1 arg2 ->
                        case retrieveElementType arg1 mp of
                            R ->
                                let scalar =
                                        fromR . eval valMap $ expZeroR mp arg1
                                 in fmap (scalar *) . eval valMap $
                                    expThreeC mp arg2
                            C ->
                                let scalar = eval valMap $ expZeroC mp arg1
                                 in fmap (scalar *) . eval valMap $
                                    expThreeC mp arg2
                    RealImag arg1 arg2 ->
                        zipWith
                            (:+)
                            (eval valMap $ expThreeR mp arg1)
                            (eval valMap $ expThreeR mp arg2)
                    Piecewise marks conditionArg branchArgs ->
                        let cdt = eval valMap $ expThreeR mp conditionArg
                            branches =
                                map (eval valMap . expThreeC mp) branchArgs
                         in listArray
                                ((0, 0, 0), (size1 - 1, size2 - 1, size3 - 1))
                                [ chosen ! (i, j, k)
                                | i <- [0 .. size1 - 1]
                                , j <- [0 .. size2 - 1]
                                , k <- [0 .. size3 - 1]
                                , let chosen =
                                          chooseBranch
                                              marks
                                              (cdt ! (i, j, k))
                                              branches
                                ]
                    Rotate [amount1, amount2, amount3] arg ->
                        rotate3D
                            (size1, size2, size3)
                            (amount1, amount2, amount3)
                            (eval valMap $ expThreeC mp arg)
                    _ -> error "expression structure Three C is wrong"
        | otherwise = error "Three C but shape is not [size1, size2, size3] ??"

-- | Calculate the real shift amount. Based on the  position in the list, size of the shift and length fo the range.
--
rtt :: Int -> Int -> Int
rtt pos size = (pos + size) `mod` size

-- | Calculate the real shift amount. Based on the  position in the list, size of the shift and length fo the range.
--
rtt1 :: Int -- ^ Input : Position in the list
  -> Int  -- ^ Input : Real size of the array
  -> Int  -- ^ Input : Amount of the shift
  -> Int -- ^ Output : Real shift amount
rtt1 pos size amount = (pos + (amount `mod` size)) `mod` size



-- | One dimension rotation
--
rotate1D ::
  Int -- ^ Input : Size of the array
  -> Int -- ^ Input : amount of shift
  -> Array Int a -- ^ Input : Input array
  -> Array Int a -- ^ Output : Output, rotated array
rotate1D size amount arr =
<<<<<<< HEAD
    listArray (0, size-1) [arr ! rtt1 i size  (-amount) | i <- [0 .. size - 1]]
=======
    listArray (0, size - 1) [arr ! rtt (i - amount) size | i <- [0 .. size - 1]]
>>>>>>> 2c075d7d

-- | Two dimension rotation
--
rotate2D ::
  (Int, Int) -- ^ Input : Size of the 2d array
  -> (Int, Int) -- ^ Input : amount of shift for 2d array
  -> Array (Int, Int) a -- ^ Input : Input 2d array
  -> Array (Int, Int) a -- ^ Output : Output, rotated 2d array
rotate2D (size1, size2) (amount1, amount2) arr =
    listArray
        ((0, 0), (size1 - 1, size2 - 1))
        [ arr ! (rtt1 i size1 (-amount1), rtt1 j size2 (-amount2))
        | i <- [0 .. size1 - 1]
        , j <- [0 .. size2 - 1]
        ]

-- | Three dimension rotation
--
rotate3D ::
       (Int, Int, Int) -- ^ Input : Size of 3d array
    -> (Int, Int, Int) -- ^ Input : amount of shift for 3d array
    -> Array (Int, Int, Int) a -- ^ Input : Input 3d array
    -> Array (Int, Int, Int) a -- ^ Output : Output, rotated 3d array
rotate3D (size1, size2, size3) (amount1, amount2, amount3) arr =
    listArray
        ((0, 0, 0), (size1 - 1, size2 - 1, size3 - 1))
        [ arr !
        ( rtt1 i size1 (-amount1)
        , rtt1 j size2 (-amount2)
        , rtt1 k size3 (-amount3))
        | i <- [0 .. size1 - 1]
        , j <- [0 .. size2 - 1]
        , k <- [0 .. size3 - 1]
        ]<|MERGE_RESOLUTION|>--- conflicted
+++ resolved
@@ -796,11 +796,9 @@
   -> Array Int a -- ^ Input : Input array
   -> Array Int a -- ^ Output : Output, rotated array
 rotate1D size amount arr =
-<<<<<<< HEAD
     listArray (0, size-1) [arr ! rtt1 i size  (-amount) | i <- [0 .. size - 1]]
-=======
-    listArray (0, size - 1) [arr ! rtt (i - amount) size | i <- [0 .. size - 1]]
->>>>>>> 2c075d7d
+
+-- Previous one : listArray (0, size - 1) [arr ! rtt (i - amount) size | i <- [0 .. size - 1]]
 
 -- | Two dimension rotation
 --
